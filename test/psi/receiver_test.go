// black box testing of all PSIs
package psi_test

import (
	"context"
	"encoding/hex"
	"fmt"
	"net"
	"sort"
	"testing"

	"github.com/optable/match/pkg/psi"
	"github.com/optable/match/test/emails"
)

// test receiver and return the addr string
<<<<<<< HEAD
func r_receiverInit(protocol int, common []byte, commonLen, receiverLen, hashLen int, intersectionsBus chan<- []byte, errs chan<- error) (addr string, err error) {
=======
func r_receiverInit(protocol psi.Protocol, common []byte, commonLen, receiverLen int, intersectionsBus chan<- []byte, errs chan<- error) (addr string, err error) {
>>>>>>> 545c3ded
	ln, err := net.Listen("tcp", "127.0.0.1:")
	if err != nil {
		return "", err
	}
	go func() {
		for {
			conn, err := ln.Accept()
			if err != nil {
				// handle error
				errs <- err
			}
			go r_receiverHandle(protocol, common, commonLen, receiverLen, hashLen, conn, intersectionsBus, errs)
		}
	}()
	return ln.Addr().String(), nil
}

<<<<<<< HEAD
func r_receiverHandle(protocol int, common []byte, commonLen, receiverLen, hashLen int, conn net.Conn, intersectionsBus chan<- []byte, errs chan<- error) {
=======
func r_receiverHandle(protocol psi.Protocol, common []byte, commonLen, receiverLen int, conn net.Conn, intersectionsBus chan<- []byte, errs chan<- error) {
>>>>>>> 545c3ded
	defer close(intersectionsBus)
	r := initTestDataSource(common, receiverLen-commonLen, hashLen)

	rec, _ := psi.NewReceiver(protocol, conn)
	ii, err := rec.Intersect(context.Background(), int64(receiverLen), r)
	for _, intersection := range ii {
		intersectionsBus <- intersection
	}
	if err != nil {
		errs <- err
	}
}

// take the common chunk from the emails generator
// and turn it into prefixed sha512 hashes
func parseCommon(b []byte, hashLen int) (out []string) {
	for i := 0; i < len(b)/hashLen; i++ {
		// make one
		one := make([]byte, len(emails.Prefix)+hex.EncodedLen(len(b[i*hashLen:i*hashLen+hashLen])))
		// copy the prefix first and then the
		// hex string
		copy(one, emails.Prefix)
		hex.Encode(one[len(emails.Prefix):], b[i*hashLen:i*hashLen+hashLen])
		out = append(out, string(one))
	}
	return
}

func testReceiver(protocol psi.Protocol, common []byte, s test_size, deterministic bool) error {
	// setup channels
	var intersectionsBus = make(chan []byte)
	var errs = make(chan error, 2)
	addr, err := r_receiverInit(protocol, common, s.commonLen, s.receiverLen, s.hashLen, intersectionsBus, errs)
	if err != nil {
		return err
	}

	// send operation
	go func() {
		r := initTestDataSource(common, s.senderLen-s.commonLen, s.hashLen)
		conn, err := net.Dial("tcp", addr)
		if err != nil {
			errs <- fmt.Errorf("sender: %v", err)
		}
		snd, _ := psi.NewSender(protocol, conn)
		err = snd.Send(context.Background(), int64(s.senderLen), r)
		if err != nil {
			errs <- fmt.Errorf("sender: %v", err)
		}
	}()

	// intersection?
	var intersections [][]byte
	for i := range intersectionsBus {
		intersections = append(intersections, i)
	}
	// errors?
	select {
	case err := <-errs:
		return err
	default:
	}

	// turn the common chunk into a slice of
	// string IDs
	var c = parseCommon(common, s.hashLen)
	// is this a deterministic PSI? if not remove all false positives first
	if !deterministic {
		// filter out intersections to
		// have only IDs present in common
		intersections = filterIntersect(intersections, c)
	}

	// right amount?
	if len(common)/s.hashLen != len(intersections) {
		return fmt.Errorf("expected %d intersections and got %d", len(common)/s.hashLen, len(intersections))
	}
	// sort intersections
	sort.Slice(intersections, func(i, j int) bool {
		return string(intersections[i]) > string(intersections[j])
	})
	// sort common
	sort.Slice(c, func(i, j int) bool {
		return string(c[i]) > string(c[j])
	})

	// matching?
	for k, v := range intersections {
		s1 := c[k]
		s2 := string(v)
		if s1 != s2 {
			return fmt.Errorf("expected to intersect, got %s != %s (%d %d)", s1, s2, len(s1), len(s2))
		}
	}
	return nil
}

func filterIntersect(intersections [][]byte, common []string) [][]byte {
	var out [][]byte
	// index common
	var c = make(map[string]bool)
	for _, id := range common {
		c[id] = true
	}

	// go over intersections
	// and make sure its a member of common
	for _, id := range intersections {
		if c[string(id)] {
			out = append(out, id)
		}
	}
	return out
}

func TestDHPSIReceiver(t *testing.T) {
	for _, s := range test_sizes {
		t.Logf("testing scenario %s", s.scenario)
		// generate common data
		common := emails.Common(s.commonLen, s.hashLen)
		// test
		if err := testReceiver(psi.ProtocolDHPSI, common, s, true); err != nil {
			t.Fatalf("%s: %v", s.scenario, err)
		}
	}

	for _, hashLen := range hashLenSizes {
		hashLenTest := test_size{"same size with hash digest length", 100, 100, 200, hashLen}
		scenario := hashLenTest.scenario + " with hash digest length: " + fmt.Sprint(hashDigestLen(hashLen))
		t.Logf("testing scenario %s", scenario)
		// generate common data
		common := emails.Common(hashLenTest.commonLen, hashLen)
		// test
		if err := testReceiver(psi.DHPSI, common, hashLenTest, true); err != nil {
			t.Fatalf("%s: %v", hashLenTest.scenario, err)
		}
	}
}

func TestNPSIReceiver(t *testing.T) {
	for _, s := range test_sizes {
		t.Logf("testing scenario %s", s.scenario)
		// generate common data
		common := emails.Common(s.commonLen, s.hashLen)
		// test
		if err := testReceiver(psi.ProtocolNPSI, common, s, true); err != nil {
			t.Fatalf("%s: %v", s.scenario, err)
		}
	}

	for _, hashLen := range hashLenSizes {
		hashLenTest := test_size{"same size with hash digest length", 100, 100, 200, hashLen}
		scenario := hashLenTest.scenario + " with hash digest length: " + fmt.Sprint(hashDigestLen(hashLen))
		t.Logf("testing scenario %s", scenario)
		// generate common data
		common := emails.Common(hashLenTest.commonLen, hashLen)
		// test
		if err := testReceiver(psi.NPSI, common, hashLenTest, true); err != nil {
			t.Fatalf("%s: %v", hashLenTest.scenario, err)
		}
	}
}

func TestBPSIReceiver(t *testing.T) {
	for _, s := range test_sizes {
		t.Logf("testing scenario %s", s.scenario)
		// generate common data
		common := emails.Common(s.commonLen, s.hashLen)
		// test
		if err := testReceiver(psi.ProtocolBPSI, common, s, false); err != nil {
			t.Fatalf("%s: %v", s.scenario, err)
		}
	}

	for _, hashLen := range hashLenSizes {
		hashLenTest := test_size{"same size with hash digest length", 100, 100, 200, hashLen}
		scenario := hashLenTest.scenario + " with hash digest length: " + fmt.Sprint(hashDigestLen(hashLen))
		t.Logf("testing scenario %s", scenario)
		// generate common data
		common := emails.Common(hashLenTest.commonLen, hashLen)
		// test
		if err := testReceiver(psi.BPSI, common, hashLenTest, false); err != nil {
			t.Fatalf("%s: %v", hashLenTest.scenario, err)
		}
	}
}

func TestKKRTReceiver(t *testing.T) {
	for _, s := range test_sizes {
		t.Logf("testing scenario %s", s.scenario)
		// generate common data
		common := emails.Common(s.commonLen, s.hashLen)
		// test
		if err := testReceiver(psi.KKRTPSI, common, s, true); err != nil {
			t.Fatalf("%s: %v", s.scenario, err)
		}
	}

	for _, hashLen := range hashLenSizes {
		hashLenTest := test_size{"same size with hash length", 100, 100, 200, hashLen}
		scenario := hashLenTest.scenario + " with hash length: " + fmt.Sprint(hashDigestLen(hashLen))
		t.Logf("testing scenario %s", scenario)
		// generate common data
		common := emails.Common(hashLenTest.commonLen, hashLen)
		// test
		if err := testReceiver(psi.KKRTPSI, common, hashLenTest, true); err != nil {
			t.Fatalf("%s: %v", hashLenTest.scenario, err)
		}
	}
}<|MERGE_RESOLUTION|>--- conflicted
+++ resolved
@@ -14,11 +14,7 @@
 )
 
 // test receiver and return the addr string
-<<<<<<< HEAD
-func r_receiverInit(protocol int, common []byte, commonLen, receiverLen, hashLen int, intersectionsBus chan<- []byte, errs chan<- error) (addr string, err error) {
-=======
-func r_receiverInit(protocol psi.Protocol, common []byte, commonLen, receiverLen int, intersectionsBus chan<- []byte, errs chan<- error) (addr string, err error) {
->>>>>>> 545c3ded
+func r_receiverInit(protocol psi.Protocol, common []byte, commonLen, receiverLen, hashLen int, intersectionsBus chan<- []byte, errs chan<- error) (addr string, err error) {
 	ln, err := net.Listen("tcp", "127.0.0.1:")
 	if err != nil {
 		return "", err
@@ -36,11 +32,7 @@
 	return ln.Addr().String(), nil
 }
 
-<<<<<<< HEAD
-func r_receiverHandle(protocol int, common []byte, commonLen, receiverLen, hashLen int, conn net.Conn, intersectionsBus chan<- []byte, errs chan<- error) {
-=======
-func r_receiverHandle(protocol psi.Protocol, common []byte, commonLen, receiverLen int, conn net.Conn, intersectionsBus chan<- []byte, errs chan<- error) {
->>>>>>> 545c3ded
+func r_receiverHandle(protocol psi.Protocol, common []byte, commonLen, receiverLen, hashLen int, conn net.Conn, intersectionsBus chan<- []byte, errs chan<- error) {
 	defer close(intersectionsBus)
 	r := initTestDataSource(common, receiverLen-commonLen, hashLen)
 
@@ -174,7 +166,7 @@
 		// generate common data
 		common := emails.Common(hashLenTest.commonLen, hashLen)
 		// test
-		if err := testReceiver(psi.DHPSI, common, hashLenTest, true); err != nil {
+		if err := testReceiver(psi.ProtocolDHPSI, common, hashLenTest, true); err != nil {
 			t.Fatalf("%s: %v", hashLenTest.scenario, err)
 		}
 	}
@@ -198,7 +190,7 @@
 		// generate common data
 		common := emails.Common(hashLenTest.commonLen, hashLen)
 		// test
-		if err := testReceiver(psi.NPSI, common, hashLenTest, true); err != nil {
+		if err := testReceiver(psi.ProtocolNPSI, common, hashLenTest, true); err != nil {
 			t.Fatalf("%s: %v", hashLenTest.scenario, err)
 		}
 	}
@@ -222,7 +214,7 @@
 		// generate common data
 		common := emails.Common(hashLenTest.commonLen, hashLen)
 		// test
-		if err := testReceiver(psi.BPSI, common, hashLenTest, false); err != nil {
+		if err := testReceiver(psi.ProtocolBPSI, common, hashLenTest, false); err != nil {
 			t.Fatalf("%s: %v", hashLenTest.scenario, err)
 		}
 	}
@@ -234,7 +226,7 @@
 		// generate common data
 		common := emails.Common(s.commonLen, s.hashLen)
 		// test
-		if err := testReceiver(psi.KKRTPSI, common, s, true); err != nil {
+		if err := testReceiver(psi.ProtocolKKRTPSI, common, s, true); err != nil {
 			t.Fatalf("%s: %v", s.scenario, err)
 		}
 	}
@@ -246,7 +238,7 @@
 		// generate common data
 		common := emails.Common(hashLenTest.commonLen, hashLen)
 		// test
-		if err := testReceiver(psi.KKRTPSI, common, hashLenTest, true); err != nil {
+		if err := testReceiver(psi.ProtocolKKRTPSI, common, hashLenTest, true); err != nil {
 			t.Fatalf("%s: %v", hashLenTest.scenario, err)
 		}
 	}
