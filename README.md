--- conflicted
+++ resolved
@@ -23,11 +23,10 @@
 
 The [bloomfilter](https://en.wikipedia.org/wiki/Bloom_filter) based PSI: an *insecure* but fast with lower communication overhead than [npsi](pkg/npsi/README.md) solution for PSI. Take a look [here](pkg/bpsi/README.md) to consult the documentation.
 
-<<<<<<< HEAD
 ## kkrtpsi
 
 Similar to the dhpsi protocol, the KKRT PSI, also known as the Batched-OPRF PSI, is a semi-honest secure private set intersection protocol that has significantly less computation cost, but requires more network communication. An extensive description of the protocol is available [here](pkg/kkrtpsi/README.md).
-=======
+
 ## logging
 
 [logr](https://github.com/go-logr/logr) is used internally for logging, which accepts a `logr.Logger` object. See the [documentation](https://github.com/go-logr/logr#implementations-non-exhaustive) on `logr` for various concrete implementation of logging api. Example implementation of match sender and receiver uses [stdr](https://github.com/go-logr/stdr) which logs to `os.Stderr`.
@@ -74,7 +73,6 @@
 2021/11/11 11:16:12 "level"=1 "msg"="sender finished" "protocol"="dhpsi"
 ...
 ```
->>>>>>> 7885592c
 
 # testing
 
