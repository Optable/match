package oprf

import (
	"errors"
	"io"

	"github.com/optable/match/internal/crypto"
	"github.com/optable/match/internal/cuckoo"
	"github.com/optable/match/internal/util"
)

/*
OPRF interface
*/

const (
	k          = 512 // width of base OT binary matrix as well as the pseudorandom code output length
	curve      = "P256"
	cipherMode = crypto.XORBlake3
)

var ErrUnknownOPRF = errors.New("cannot create an OPRF that follows an unknown protocol")

type OPRF interface {
	Send(rw io.ReadWriter) (Key, error)
	Receive(choices *cuckoo.Cuckoo, sk []byte, rw io.ReadWriter) ([cuckoo.Nhash]map[uint64]uint64, error)
}

// NewOPRF returns an OPRF of type t
func NewOPRF(m, baseOT int) (OPRF, error) {
	return newImprovedKKRT(m, baseOT, crypto.HashXOF, false)
}

// Key contains the relaxed OPRF key: (C, s), (j, q_j)
// Pseudorandom code C is represented by aes block seeded with s
// q stores the received OT extension matrix chosen with secret
// seed s.
type Key struct {
	s []byte   // secret choice bits
	q [][]byte // m x k bit matrice
}

// Encode computes and returns OPRF(k, in)
func (k Key) Encode(j uint64, pseudorandomBytes []byte) (err error) {
<<<<<<< HEAD
	err = util.ConcurrentDoubleBitOp(util.AndXor, pseudorandomBytes, k.s, k.q[j])

=======
	util.ConcurrentDoubleBitOp(util.AndXor, pseudorandomBytes, k.s, k.q[j])
>>>>>>> 3de75d67
	return err
}<|MERGE_RESOLUTION|>--- conflicted
+++ resolved
@@ -41,12 +41,6 @@
 }
 
 // Encode computes and returns OPRF(k, in)
-func (k Key) Encode(j uint64, pseudorandomBytes []byte) (err error) {
-<<<<<<< HEAD
-	err = util.ConcurrentDoubleBitOp(util.AndXor, pseudorandomBytes, k.s, k.q[j])
-
-=======
-	util.ConcurrentDoubleBitOp(util.AndXor, pseudorandomBytes, k.s, k.q[j])
->>>>>>> 3de75d67
-	return err
+func (k Key) Encode(j uint64, pseudorandomBytes []byte) error {
+	return util.ConcurrentDoubleBitOp(util.AndXor, pseudorandomBytes, k.s, k.q[j])
 }