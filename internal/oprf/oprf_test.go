package oprf

import (
	"bytes"
	"crypto/aes"
	"fmt"
	"math/rand"
	"net"
	"testing"
	"time"

	"github.com/optable/match/internal/ot"
)

var (
	network   = "tcp"
	address   = "127.0.0.1:"
<<<<<<< HEAD
	baseCount = 10000000
=======
	baseCount = 14000
>>>>>>> ac13b11f
	prng      = rand.New(rand.NewSource(time.Now().UnixNano()))
	choices   = genChoiceString()
)

func genChoiceString() [][]byte {
	choices := make([][]byte, baseCount)
	for i := range choices {
		choices[i] = make([]byte, 64)
		prng.Read(choices[i])
	}
	return choices
}

func initOPRFReceiver(oprf OPRF, choices [][]uint8, msgBus chan<- []byte, errs chan<- error) (string, error) {
	l, err := net.Listen(network, address)
	if err != nil {
		errs <- fmt.Errorf("net listen encountered error: %s", err)
	}

	go func() {
		conn, err := l.Accept()
		if err != nil {
			errs <- fmt.Errorf("Cannot create connection in listen accept: %s", err)
		}

		go oprfReceiveHandler(conn, oprf, choices, msgBus, errs)
	}()
	return l.Addr().String(), nil
}

func oprfReceiveHandler(conn net.Conn, oprf OPRF, choices [][]uint8, outBus chan<- []byte, errs chan<- error) {
	defer close(outBus)

	out, err := oprf.Receive(choices, conn)
	if err != nil {
		errs <- err
	}

	for _, o := range out {
		outBus <- o
	}
}

func TestKKRT(t *testing.T) {
	outBus := make(chan []byte)
	keyBus := make(chan Key)
	errs := make(chan error, 5)

	// start timer
	start := time.Now()
	receiverOPRF, err := NewOPRF(KKRT, baseCount, ot.NaorPinkas)
	if err != nil {
		t.Fatal(err)
	}

	addr, err := initOPRFReceiver(receiverOPRF, choices, outBus, errs)
	if err != nil {
		t.Fatal(err)
	}

	senderOPRF, err := NewOPRF(KKRT, baseCount, ot.NaorPinkas)
	if err != nil {
		t.Fatal(err)
	}

	go func() {
		conn, err := net.Dial(network, addr)
		if err != nil {
			errs <- fmt.Errorf("Cannot dial: %s", err)
		}
		if err != nil {
			errs <- fmt.Errorf("Error creating IKNP OT: %s", err)
		}

		defer close(keyBus)
		keys, err := senderOPRF.Send(conn)
		if err != nil {
			errs <- fmt.Errorf("Send encountered error: %s", err)
			close(outBus)
		}

		for _, key := range keys {
			keyBus <- key
		}
	}()

	// Receive keys
	var keys []Key
	for key := range keyBus {
		keys = append(keys, key)
	}

	// Receive msg
	var out [][]byte
	for o := range outBus {
		out = append(out, o)
	}

	//errors?
	select {
	case err := <-errs:
		t.Fatal(err)
	default:
	}

	// stop timer
	end := time.Now()
	t.Logf("Time taken for %d KKRT OPRF is: %v\n", baseCount, end.Sub(start))

	// verify if the received msgs are correct:
	if len(out) == 0 {
		t.Fatal("KKRT OT failed, did not receive any messages")
	}

	aesBlock, _ := aes.NewCipher(keys[0].sk)
	for i, o := range out {
		// encode choice with key
		enc, err := keys[i].Encode(aesBlock, choices[i])
		if err != nil {
			t.Fatal(err)
		}

		if !bytes.Equal(o, enc) {
			t.Logf("choice[%d]=%v\n", i, choices[i])
			t.Fatalf("KKRT OPRF failed, got: %v, want %v", enc, o)
		}
	}
}

func TestImprovedKKRT(t *testing.T) {
	outBus := make(chan []byte)
	keyBus := make(chan Key)
	errs := make(chan error, 5)

	// start timer
	start := time.Now()
	receiverOPRF, err := NewOPRF(ImprvKKRT, baseCount, ot.NaorPinkas)
	if err != nil {
		t.Fatal(err)
	}

	addr, err := initOPRFReceiver(receiverOPRF, choices, outBus, errs)
	if err != nil {
		t.Fatal(err)
	}

	senderOPRF, err := NewOPRF(ImprvKKRT, baseCount, ot.NaorPinkas)
	if err != nil {
		t.Fatal(err)
	}

	go func() {
		conn, err := net.Dial(network, addr)
		if err != nil {
			errs <- fmt.Errorf("Cannot dial: %s", err)
		}
		if err != nil {
			errs <- fmt.Errorf("Error creating IKNP OT: %s", err)
		}

		defer close(keyBus)
		keys, err := senderOPRF.Send(conn)
		if err != nil {
			errs <- fmt.Errorf("Send encountered error: %s", err)
			close(outBus)
		}

		for _, key := range keys {
			keyBus <- key
		}
	}()

	// Receive keys
	var keys []Key
	for key := range keyBus {
		keys = append(keys, key)
	}

	// Receive msg
	var out [][]byte
	for o := range outBus {
		out = append(out, o)
	}

	//errors?
	select {
	case err := <-errs:
		t.Fatal(err)
	default:
	}

	// stop timer
	end := time.Now()
	t.Logf("Time taken for %d imporved KKRT OPRF is: %v\n", baseCount, end.Sub(start))

	// verify if the received msgs are correct:
	if len(out) == 0 {
		t.Fatal("Improved KKRT OT failed, did not receive any messages")
	}

	aesBlock, _ := aes.NewCipher(keys[0].sk)
	for i, o := range out {
		// encode choice with key
		enc, err := keys[i].Encode(aesBlock, choices[i])
		if err != nil {
			t.Fatal(err)
		}

		if !bytes.Equal(o, enc) {
			t.Logf("choice[%d]=%v\n", i, choices[i])
			t.Fatalf("Improved KKRT OPRF failed, got: %v, want %v", enc, o)
		}
	}
}

func BenchmarkEncode(b *testing.B) {
	sk := make([]byte, 16)
	s := make([]byte, 64)
	q := make([]byte, 64)
	prng.Read(sk)
	prng.Read(s)
	prng.Read(q)
	key := Key{sk: sk, s: s, q: q}

	b.ResetTimer()
	aesBlock, _ := aes.NewCipher(sk)
	for i := 0; i < b.N; i++ {
		key.Encode(aesBlock, q)
	}
}<|MERGE_RESOLUTION|>--- conflicted
+++ resolved
@@ -15,11 +15,7 @@
 var (
 	network   = "tcp"
 	address   = "127.0.0.1:"
-<<<<<<< HEAD
-	baseCount = 10000000
-=======
 	baseCount = 14000
->>>>>>> ac13b11f
 	prng      = rand.New(rand.NewSource(time.Now().UnixNano()))
 	choices   = genChoiceString()
 )
