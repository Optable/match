package oprf

import (
	"bytes"
	"crypto/aes"
	"fmt"
	"math/rand"
	"net"
	"testing"
	"time"

	"github.com/optable/match/internal/crypto"
	"github.com/optable/match/internal/cuckoo"
	"github.com/optable/match/internal/hash"
	"github.com/optable/match/internal/ot"
)

var (
	network   = "tcp"
	address   = "127.0.0.1:"
	baseCount = 1 << 16
	prng      = rand.New(rand.NewSource(time.Now().UnixNano()))
	choices   = genChoiceString()
)

func genChoiceString() [][]byte {
	choices := make([][]byte, baseCount)
	for i := range choices {
		choices[i] = make([]byte, 64)
		prng.Read(choices[i])
	}
	return choices
}

func makeCuckoo(choices [][]byte, seeds [cuckoo.Nhash][]byte) (*cuckoo.Cuckoo, error) {
	c := cuckoo.NewCuckoo(uint64(baseCount), seeds)
	in := make(chan []byte, baseCount)
	for _, id := range choices {
		in <- id
	}
	close(in)
	err := c.Insert(in)
	return c, err
}

func initOPRFReceiver(oprf OPRF, choices *cuckoo.Cuckoo, sk, seed []byte, outBus chan<- [cuckoo.Nhash]map[uint64]uint64, errs chan<- error) (string, error) {
	l, err := net.Listen(network, address)
	if err != nil {
		errs <- fmt.Errorf("net listen encountered error: %s", err)
	}

	go func() {
		conn, err := l.Accept()
		if err != nil {
			errs <- fmt.Errorf("Cannot create connection in listen accept: %s", err)
		}

		go oprfReceiveHandler(conn, oprf, choices, sk, seed, outBus, errs)
	}()
	return l.Addr().String(), nil
}

func oprfReceiveHandler(conn net.Conn, oprf OPRF, choices *cuckoo.Cuckoo, sk, seed []byte, outBus chan<- [cuckoo.Nhash]map[uint64]uint64, errs chan<- error) {
	defer close(outBus)

	out, err := oprf.Receive(choices, sk, conn)
	if err != nil {
		errs <- err
	}

	outBus <- out
}

func testEncodings(encodedHashMap [cuckoo.Nhash]map[uint64]uint64, keys Key, sk []byte, seeds [cuckoo.Nhash][]byte, choicesCuckoo *cuckoo.Cuckoo) error {
	// Testing encodings
	senderCuckoo := cuckoo.NewDummyCuckoo(uint64(baseCount), seeds)
	hasher := senderCuckoo.GetHasher()
	var hashes [cuckoo.Nhash]uint64

	aesBlock, err := aes.NewCipher(sk)
	if err != nil {
		return err
	}
	for i, id := range choices {
		// compute encoding and hash
		for hIdx, bIdx := range senderCuckoo.BucketIndices(id) {
<<<<<<< HEAD
			pseudorandId, err := crypto.PseudorandomCode(aesBlock, hHash128, id, byte(hIdx))
			if err != nil {
				return err
			}
			err = keys.Encode(bIdx, pseudorandId)
=======
			pseudorandId, err := crypto.PseudorandomCode(aesBlock, id, byte(hIdx))
>>>>>>> 3de75d67
			if err != nil {
				return err
			}
			err = keys.Encode(bIdx, pseudorandId)

			hashes[hIdx] = hasher.Hash64(pseudorandId)
		}

		// test hashes
		var found bool
		for hIdx, hashed := range hashes {
			if idx, ok := encodedHashMap[hIdx][hashed]; ok {
				found = true
				id, _ := choicesCuckoo.GetItemWithHash(idx)
				if id == nil {
					return fmt.Errorf("failed to retrieve item #%v", idx)
				}

				if !bytes.Equal(id, choices[i]) {
					return fmt.Errorf("oprf failed, got: %v, want %v", id, choices[i])
				}
			}
		}

		if !found {
			return fmt.Errorf("failed to find proper encoding.")
		}
	}

	return nil
}

func TestImprovedKKRT(t *testing.T) {
	outBus := make(chan [cuckoo.Nhash]map[uint64]uint64)
	keyBus := make(chan Key)
	errs := make(chan error, 5)
	sk := make([]byte, 16)

	// start timer
	start := time.Now()
	var seeds [cuckoo.Nhash][]byte
	for i := range seeds {
		seeds[i] = make([]byte, hash.SaltLength)
		rand.Read(seeds[i])
	}
	choicesCuckoo, err := makeCuckoo(choices, seeds)
	if err != nil {
		t.Fatal(err)
	}
	// generate AES secret key (16-byte)
	prng.Read(sk)

	receiverOPRF, err := NewOPRF(int(choicesCuckoo.Len()), ot.NaorPinkas)
	if err != nil {
		t.Fatal(err)
	}

	addr, err := initOPRFReceiver(receiverOPRF, choicesCuckoo, sk, seeds[0], outBus, errs)
	if err != nil {
		t.Fatal(err)
	}

	senderOPRF, err := NewOPRF(int(choicesCuckoo.Len()), ot.NaorPinkas)
	if err != nil {
		t.Fatal(err)
	}

	go func() {
		defer close(errs)
		conn, err := net.Dial(network, addr)
		if err != nil {
			errs <- fmt.Errorf("Cannot dial: %s", err)
		}
		if err != nil {
			errs <- fmt.Errorf("Error creating IKNP OT: %s", err)
		}

		defer close(keyBus)
		keys, err := senderOPRF.Send(conn)
		if err != nil {
			errs <- fmt.Errorf("Send encountered error: %s", err)
			close(outBus)
		}

		keyBus <- keys
	}()

	// any errors?
	//errors?
	select {
	case err := <-errs:
		t.Fatal(err)
	default:
	}
	// Receive keys
	keys := <-keyBus

	// Receive msg
	encodedHashMap := <-outBus

	// stop timer
	end := time.Now()
	t.Logf("Time taken for %d ImprovedKKRT OPRF is: %v\n", baseCount, end.Sub(start))

	// Testing encodings
	// Testing encodings
	err = testEncodings(encodedHashMap, keys, sk, seeds, choicesCuckoo)
	if err != nil {
		t.Fatal(err)
	}
}

func BenchmarkEncode(b *testing.B) {
	sk := make([]byte, 16)
	s := make([]byte, 64)
	q := make([][]byte, 1)
	q[0] = make([]byte, 64)
	prng.Read(sk)
	prng.Read(s)
	prng.Read(q[0])
	aesBlock, err := aes.NewCipher(sk)
	if err != nil {
		b.Fatal(err)
	}
	key := Key{s: s, q: q}
	bytes, err := crypto.PseudorandomCode(aesBlock, s, 0)

	b.ResetTimer()

	for i := 0; i < b.N; i++ {
<<<<<<< HEAD
		if err = key.Encode(0, bytes); err != nil {
=======
		if err := key.Encode(0, bytes); err != nil {
>>>>>>> 3de75d67
			b.Fatal(err)
		}
	}
}<|MERGE_RESOLUTION|>--- conflicted
+++ resolved
@@ -84,15 +84,7 @@
 	for i, id := range choices {
 		// compute encoding and hash
 		for hIdx, bIdx := range senderCuckoo.BucketIndices(id) {
-<<<<<<< HEAD
-			pseudorandId, err := crypto.PseudorandomCode(aesBlock, hHash128, id, byte(hIdx))
-			if err != nil {
-				return err
-			}
-			err = keys.Encode(bIdx, pseudorandId)
-=======
 			pseudorandId, err := crypto.PseudorandomCode(aesBlock, id, byte(hIdx))
->>>>>>> 3de75d67
 			if err != nil {
 				return err
 			}
@@ -223,11 +215,7 @@
 	b.ResetTimer()
 
 	for i := 0; i < b.N; i++ {
-<<<<<<< HEAD
-		if err = key.Encode(0, bytes); err != nil {
-=======
 		if err := key.Encode(0, bytes); err != nil {
->>>>>>> 3de75d67
 			b.Fatal(err)
 		}
 	}
