package ot

import (
	"bytes"
	"fmt"
	"math/rand"
	"net"
	"testing"
	"time"

<<<<<<< HEAD
	"github.com/bits-and-blooms/bitset"
=======
	"github.com/optable/match/internal/cipher"
>>>>>>> 49f6668b
	"github.com/optable/match/internal/util"
)

var (
<<<<<<< HEAD
	network        = "tcp"
	address        = "127.0.0.1:"
	curve          = "P256"
	cipherMode     = XORBlake3
	baseCount      = 102400
	messages       = genMsg(baseCount, 2)
	bitsetMessages = genBitSetMsg(baseCount, 2)
	msgLen         = make([]int, len(messages))
	choices        = genChoiceBits(baseCount)
	bitsetChoices  = genChoiceBitSet(baseCount)
	r              = rand.New(rand.NewSource(time.Now().UnixNano()))
=======
	network    = "tcp"
	address    = "127.0.0.1:"
	curve      = "P256"
	cipherMode = cipher.XORBlake3
	baseCount  = 1024
	messages   = genMsg(baseCount, 2)
	msgLen     = make([]int, len(messages))
	choices    = genChoiceBits(baseCount)
	r          = rand.New(rand.NewSource(time.Now().UnixNano()))
>>>>>>> 49f6668b
)

func genMsg(n, t int) [][][]byte {
	data := make([][][]byte, n)
	for i := 0; i < n; i++ {
		data[i] = make([][]byte, t)
		for j := range data[i] {
			data[i][j] = make([]byte, 64)
			r.Read(data[i][j])
		}
	}

	return data
}

func genBitSetMsg(n, t int) [][]*bitset.BitSet {
	data := make([][]*bitset.BitSet, n)
	for i := 0; i < n; i++ {
		data[i] = make([]*bitset.BitSet, t)
		for j := range data[i] {
			data[i][j] = util.SampleBitSetSlice(r, 64)
		}
	}

	return data
}

func genChoiceBitSet(n int) *bitset.BitSet {
	return util.SampleBitSetSlice(r, n)
}

func genChoiceBits(n int) []uint8 {
	choices := make([]uint8, n)
	util.SampleBitSlice(r, choices)
	return choices
}

func initReceiver(ot OT, choices []uint8, msgBus chan<- []byte, errs chan<- error) (string, error) {
	l, err := net.Listen(network, address)
	if err != nil {
		errs <- fmt.Errorf("net listen encountered error: %s", err)
	}

	go func() {
		conn, err := l.Accept()
		if err != nil {
			errs <- fmt.Errorf("cannot create connection in listen accept: %s", err)
		}

		go receiveHandler(conn, ot, choices, msgBus, errs)
	}()
	return l.Addr().String(), nil
}

func initBitSetReceiver(ot naorPinkas, choices []uint8, msgBus chan<- *bitset.BitSet, errs chan<- error) (string, error) {
	l, err := net.Listen(network, address)
	if err != nil {
		errs <- fmt.Errorf("net listen encountered error: %s", err)
	}

	go func() {
		conn, err := l.Accept()
		if err != nil {
			errs <- fmt.Errorf("cannot create connection in listen accept: %s", err)
		}

		go receiveBitSetHandler(conn, ot, choices, msgBus, errs)
	}()
	return l.Addr().String(), nil
}

func receiveHandler(conn net.Conn, ot OT, choices []uint8, msgBus chan<- []byte, errs chan<- error) {
	defer close(msgBus)

	msg := make([][]byte, baseCount)
	err := ot.Receive(choices, msg, conn)
	if err != nil {
		errs <- err
	}

	for _, m := range msg {
		msgBus <- m
	}
}

func receiveBitSetHandler(conn net.Conn, ot naorPinkas, choices []uint8, msgBus chan<- *bitset.BitSet, errs chan<- error) {
	defer close(msgBus)

	//msg := make([][]byte, baseCount)
	msg := make([]*bitset.BitSet, baseCount)
	//err := ot.Receive(choices, msg, conn)
	err := ot.Receive(util.BitsToBitSet(choices), msg, conn)
	if err != nil {
		errs <- err
	}

	for _, m := range msg {
		msgBus <- m
	}
}

func testSimplestOT(t *testing.T) {
	for i, m := range messages {
		msgLen[i] = len(m[0])
	}

	msgBus := make(chan []byte)
	errs := make(chan error, 5)

	// start timer
	start := time.Now()

	receiverOT, err := NewBaseOT(Simplest, false, baseCount, curve, msgLen, cipherMode)
	if err != nil {
		t.Fatalf("Error creating Simplest OT: %s", err)
	}

	addr, err := initReceiver(receiverOT, choices, msgBus, errs)
	if err != nil {
		t.Fatal(err)
	}

	go func() {
		conn, err := net.Dial(network, addr)
		if err != nil {
			errs <- fmt.Errorf("Cannot dial: %s", err)
		}
		senderOT, err := NewBaseOT(Simplest, false, baseCount, curve, msgLen, cipherMode)
		if err != nil {
			errs <- fmt.Errorf("Error creating simplest OT: %s", err)
		}

		err = senderOT.Send(messages, conn)
		if err != nil {
			errs <- fmt.Errorf("send encountered error: %s", err)
			close(msgBus)
		}

	}()

	// Receive msg
	var msg [][]byte
	for m := range msgBus {
		msg = append(msg, m)
	}

	//errors?
	select {
	case err := <-errs:
		t.Fatal(err)
	default:
	}

	// stop timer
	end := time.Now()
	t.Logf("Time taken for simplest OT of %d OTs is: %v\n", baseCount, end.Sub(start))

	// verify if the received msgs are correct:
	if len(msg) == 0 {
		t.Fatal("OT failed, did not receive any messages")
	}

	for i, m := range msg {
		if !bytes.Equal(m, messages[i][choices[i]]) {
			t.Fatalf("OT failed got: %s, want %s", m, messages[i][choices[i]])
		}
	}
}

func TestNaorPinkasOT(t *testing.T) {
	for i, m := range bitsetMessages {
		msgLen[i] = int(m[0].Len())
	}

	msgBus := make(chan *bitset.BitSet)
	errs := make(chan error, 5)

	// start timer
	start := time.Now()

	//ot, err := NewBaseOT(NaorPinkas, false, baseCount, curve, msgLen, cipherMode)
	ot, err := newNaorPinkas(baseCount, curve, msgLen, cipherMode)
	if err != nil {
		t.Fatalf("Error creating NaorPinkas OT: %s", err)
	}

	addr, err := initBitSetReceiver(ot, util.BitSetToBits(bitsetChoices), msgBus, errs)
	if err != nil {
		t.Fatal(err)
	}

	go func() {
		conn, err := net.Dial(network, addr)
		if err != nil {
			errs <- fmt.Errorf("Cannot dial: %s", err)
		}
		ss, err := newNaorPinkas(baseCount, curve, msgLen, cipherMode)
		if err != nil {
			errs <- fmt.Errorf("Error creating simplest OT: %s", err)
		}

		err = ss.Send(bitsetMessages, conn)
		if err != nil {
			errs <- fmt.Errorf("Send encountered error: %s", err)
			close(msgBus)
		}

	}()

	// Receive msg
	var msg []*bitset.BitSet
	for m := range msgBus {
		msg = append(msg, m)
	}

	//errors?
	select {
	case err := <-errs:
		t.Fatal(err)
	default:
	}

	// stop timer
	end := time.Now()
	t.Logf("Time taken for NaorPinkas OT of %d OTs is: %v\n", baseCount, end.Sub(start))

	// verify if the received msgs are correct:
	if len(msg) == 0 {
		t.Fatal("OT failed, did not receive any messages")
	}

	for i, m := range msg {
		var choice uint8
		if bitsetChoices.Test(uint(i)) {
			choice = 1
		}
		if !m.Equal(bitsetMessages[i][choice]) {
			t.Fatalf("OT failed at message %d, got: %s, want %s", i, m, bitsetMessages[i][choice])
		}
	}
}

func benchmarkSampleBitSlice2(b *testing.B) {
	for i := 0; i < b.N; i++ {
		util.SampleBitSlice(r, choices)
	}
}

func BenchmarkSampleBitSetSlice(b *testing.B) {
	for i := 0; i < b.N; i++ {
		util.SampleBitSetSlice(r, baseCount)
	}
}

func BenchmarkTranspose(t *testing.B) {
	for i := 0; i < t.N; i++ {
		bm := util.BitSetsToBitMatrix(bitsetMessages[0])
		tm := util.Transpose(bm)
		ttm := util.Transpose(tm)
		for _, y := range tm {
			util.XorBytes(y, y)
		}
		bbm := util.BitMatrixToBitSets(ttm)
		for j, x := range bbm {
			if !x.Equal(bitsetMessages[0][j]) {
				t.Fatalf("Transpose failed. Doubly transposed message did not match original.")
			}
		}
	}
}

func BenchmarkContiguousTranspose(t *testing.B) {
	for i := 0; i < t.N; i++ {
		bm := util.BitSetsToBitMatrix(bitsetMessages[0])
		tm := util.ContiguousTranspose(bm)
		ttm := util.ContiguousTranspose(tm)
		for _, y := range tm {
			util.XorBytes(y, y)
		}
		bbm := util.BitMatrixToBitSets(ttm)
		for j, x := range bbm {
			if !x.Equal(bitsetMessages[0][j]) {
				t.Fatalf("Transpose failed. Doubly transposed message did not match original.")
			}
		}
	}
}

/*
func BenchmarkContiguousTranspose2(t *testing.B) {
	for i := 0; i < t.N; i++ {
		bm := util.BitSetsToBitMatrix(bitsetMessages[0])
		tm := util.ContiguousTranspose2(bm)
		ttm := util.ContiguousTranspose2(tm)
		for _, y := range tm {
			util.XorBytes(y, y)
		}
		bbm := util.BitMatrixToBitSets(ttm)
		for j, x := range bbm {
			if !x.Equal(bitsetMessages[0][j]) {
				t.Fatalf("Transpose failed. Doubly transposed message did not match original.")
			}
		}
	}
}

func BenchmarkContiguousTranspose3(t *testing.B) {
	for i := 0; i < t.N; i++ {
		bm := util.BitSetsToBitMatrix(bitsetMessages[0])
		lm := util.Linearize2DMatrix(bm)
		tm := util.ContiguousTranspose3(lm, len(bm[0]), len(bm))
		ttm := util.ContiguousTranspose3(tm, len(bm), len(bm[0]))
		dm := util.Reconstruct2DMatrix(ttm, len(bm[0]))
		for _, y := range dm {
			util.XorBytes(y, y)
		}
		bbm := util.BitMatrixToBitSets(dm)
		for j, x := range bbm {
			if !x.Equal(bitsetMessages[0][j]) {
				t.Fatalf("Transpose failed. Doubly transposed message did not match original.")
			}
		}
	}
}

func BenchmarkContiguousTranspose4(t *testing.B) {
	for i := 0; i < t.N; i++ {
		orig := int(bitsetMessages[0][0].Len())
		tran := len(bitsetMessages[0])
		bm := util.BitSetsToBitSlice(bitsetMessages[0])
		tm := util.ContiguousTranspose3(bm, orig, tran)
		ttm := util.ContiguousTranspose3(tm, tran, orig)
		util.XorBytes(ttm, ttm)
		bbm := util.BitSliceToBitSets(ttm, orig)
		for j, x := range bbm {
			if !x.Equal(bitsetMessages[0][j]) {
				t.Fatalf("Transpose failed. Doubly transposed message did not match original.")
			}
		}
	}
}

func BenchmarkContiguousParallelTranspose(t *testing.B) {
	for i := 0; i < t.N; i++ {
		orig := int(bitsetMessages[0][0].Len())
		tran := len(bitsetMessages[0])
		bm := util.BitSetsToBitSlice(bitsetMessages[0])
		tm := make([]uint8, orig*tran)
		var wg sync.WaitGroup
		wg.Add(tran)
		for j := 0; j < orig*tran; j += orig {
			go util.ContiguousParallelTranspose(bm, tm, j, orig, tran, &wg)
		}
		wg.Wait()
		wg.Add(orig)
		ttm := make([]uint8, tran*orig)
		for k := 0; k < tran*orig; k += tran {
			go util.ContiguousParallelTranspose(tm, ttm, k, tran, orig, &wg)
		}
		wg.Wait()
		util.XorBytes(ttm, ttm)
		bbm := util.BitSliceToBitSets(ttm, orig)
		for k, x := range bbm {
			if !x.Equal(bitsetMessages[0][k]) {
				t.Fatalf("Transpose failed. Doubly transposed message did not match original.")
			}
		}
	}
}

func BenchmarkContiguousParallelTranspose2(t *testing.B) {
	for i := 0; i < t.N; i++ {
		orig := int(bitsetMessages[0][0].Len())
		tran := len(bitsetMessages[0])
		bm := util.BitSetsToBitSlice(bitsetMessages[0])
		tm := util.ContiguousParallelTranspose2(bm, orig, tran)
		ttm := util.ContiguousParallelTranspose2(tm, tran, orig)
		util.XorBytes(ttm, ttm)
		bbm := util.BitSliceToBitSets(ttm, orig)
		for k, x := range bbm {
			if !x.Equal(bitsetMessages[0][k]) {
				t.Fatalf("Transpose failed. Doubly transposed message did not match original.")
			}
		}
	}
}

func BenchmarkContiguousParallelTranspose3(t *testing.B) {
	for i := 0; i < t.N; i++ {
		orig := len(bitsetMessages[0][0].Bytes()) * 8
		tran := len(bitsetMessages[0])
		bm := util.BitSetsToBitSlice(bitsetMessages[0])
		tm := util.ContiguousParallelTranspose3(bm, orig, tran)
		ttm := util.ContiguousParallelTranspose3(tm, tran, orig)
		util.XorBytes(ttm, ttm)
	}
}

func BenchmarkTransposeBitSet(t *testing.B) {
	for i := 0; i < t.N; i++ {
		tm := util.TransposeBitSets(bitsetMessages[0])
		ttm := util.TransposeBitSets(tm)
		for _, y := range tm {
			util.XorBitsets(y, y)
		}
		for j, x := range ttm {
			if !x.Equal(bitsetMessages[0][j]) {
				t.Fatalf("Transpose failed. Doubly transposed message did not match original.")
			}
		}
	}
}

func BenchmarkTransposeBitSet2(t *testing.B) {
	for i := 0; i < t.N; i++ {
		tm := util.TransposeBitSets2(bitsetMessages[0])
		ttm := util.TransposeBitSets2(tm)
		for _, y := range tm {
			util.XorBitsets(y, y)
		}
		for j, x := range ttm {
			if !x.Equal(bitsetMessages[0][j]) {
				t.Fatalf("Transpose failed. Doubly transposed message did not match original.")
			}
		}
	}
}

func BenchmarkContiguousBitSetTranspose(t *testing.B) {
	for i := 0; i < t.N; i++ {
		tm := util.ContiguousBitSetTranspose(bitsetMessages[0])
		ttm := util.ContiguousBitSetTranspose(tm)
		for _, y := range tm {
			util.XorBitsets(y, y)
		}
		for j, x := range ttm {
			if !x.Equal(bitsetMessages[0][j]) {
				t.Fatalf("Transpose failed. Doubly transposed message did not match original.")
			}
		}
	}
}

func BenchmarkContiguousBitSetTranspose2(t *testing.B) {
	for i := 0; i < t.N; i++ {
		tm := util.ContiguousBitSetTranspose2(bitsetMessages[0])
		ttm := util.ContiguousBitSetTranspose2(tm)
		for _, y := range tm {
			util.XorBitsets(y, y)
		}
		for j, x := range ttm {
			if !x.Equal(bitsetMessages[0][j]) {
				t.Fatalf("Transpose failed. Doubly transposed message did not match original.")
			}
		}
	}
}

func BenchmarkExpandBitSets(t *testing.B) {
	a := util.SampleRandomBitSetMatrix(r, 4035, 12689)
	for i := 0; i < t.N; i++ {
		util.ExpandBitSets(a)
	}
}

// expand BitSet matrix using the underlying uint64s
func BenchmarkExpandBitSetInts(t *testing.B) {
	a := util.SampleRandomBitSetMatrix(r, 4035, 12689)
	for i := 0; i < t.N; i++ {
		util.ExpandBitSetInts(a)
	}
}
*/<|MERGE_RESOLUTION|>--- conflicted
+++ resolved
@@ -8,38 +8,23 @@
 	"testing"
 	"time"
 
-<<<<<<< HEAD
 	"github.com/bits-and-blooms/bitset"
-=======
 	"github.com/optable/match/internal/cipher"
->>>>>>> 49f6668b
 	"github.com/optable/match/internal/util"
 )
 
 var (
-<<<<<<< HEAD
 	network        = "tcp"
 	address        = "127.0.0.1:"
 	curve          = "P256"
-	cipherMode     = XORBlake3
-	baseCount      = 102400
+	cipherMode     = cipher.XORBlake3
+	baseCount      = 1024
 	messages       = genMsg(baseCount, 2)
 	bitsetMessages = genBitSetMsg(baseCount, 2)
 	msgLen         = make([]int, len(messages))
 	choices        = genChoiceBits(baseCount)
 	bitsetChoices  = genChoiceBitSet(baseCount)
 	r              = rand.New(rand.NewSource(time.Now().UnixNano()))
-=======
-	network    = "tcp"
-	address    = "127.0.0.1:"
-	curve      = "P256"
-	cipherMode = cipher.XORBlake3
-	baseCount  = 1024
-	messages   = genMsg(baseCount, 2)
-	msgLen     = make([]int, len(messages))
-	choices    = genChoiceBits(baseCount)
-	r          = rand.New(rand.NewSource(time.Now().UnixNano()))
->>>>>>> 49f6668b
 )
 
 func genMsg(n, t int) [][][]byte {
