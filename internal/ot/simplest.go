package ot

import (
	"crypto/elliptic"
	"fmt"
	"io"
	"math/big"

<<<<<<< HEAD
	"github.com/bits-and-blooms/bitset"
=======
	"github.com/optable/match/internal/cipher"
>>>>>>> 49f6668b
)

/*
1 out of 2 base OT
from the paper: The Simplest Protocol for Oblivious Transfer
by Tung Chou and Claudio Orlandi in 2015
Reference: https://eprint.iacr.org/2015/267.pdf

Tested to be slightly faster than Naor-Pinkas
but has the same computation costs.
*/

type simplest struct {
	baseCount  int
	curve      elliptic.Curve
	encodeLen  int
	msgLen     []int
	cipherMode int
}

func newSimplest(baseCount int, curveName string, msgLen []int, cipherMode int) (simplest, error) {
	if len(msgLen) != baseCount {
		return simplest{}, ErrBaseCountMissMatch
	}
	curve, encodeLen := initCurve(curveName)
	return simplest{baseCount: baseCount, curve: curve, encodeLen: encodeLen, msgLen: msgLen, cipherMode: cipherMode}, nil
}

func (s simplest) Send(messages [][][]byte, rw io.ReadWriter) (err error) {
	if len(messages) != s.baseCount {
		return ErrBaseCountMissMatch
	}

	// Instantiate Reader, Writer
	reader := newReader(rw, s.curve, s.encodeLen)
	writer := newWriter(rw, s.curve)

	// generate sender secret public key pairs
	a, A, err := generateKeyWithPoints(s.curve)
	if err != nil {
		return err
	}

	// send point A in marshaled []byte to receiver
	if err := writer.write(A); err != nil {
		return err
	}

	// Precompute A = aA
	A = A.scalarMult(a)

	// make a slice of point B, 1 for each OT, and receive them
	B := make([]points, s.baseCount)
	for i := range B {
		B[i] = newPoints(s.curve, new(big.Int), new(big.Int))
		if err := reader.read(B[i]); err != nil {
			return err
		}
	}

	K := make([]points, 2)
	var ciphertext []byte
	// encrypt plaintext messages and send it.
	for i := 0; i < s.baseCount; i++ {
		// sanity check
		if !B[i].isOnCurve() {
			return fmt.Errorf("point A received from sender is not on curve: %s", s.curve.Params().Name)
		}

		// k0 = aB
		K[0] = B[i].scalarMult(a)
		//k1 = a(B - A) = aB - aA
		K[1] = K[0].sub(A)

		// Encrypt plaintext message with key derived from received points B
		for choice, plaintext := range messages[i] {
			// encrypt plaintext using aes GCM mode
			ciphertext, err = cipher.Encrypt(s.cipherMode, K[choice].deriveKey(), uint8(choice), plaintext)
			if err != nil {
				return fmt.Errorf("error encrypting sender message: %s", err)
			}

			// send ciphertext
			if _, err = writer.w.Write(ciphertext); err != nil {
				return err
			}
		}
	}

	return
}

func (s simplest) Receive(choices []uint8, messages [][]byte, rw io.ReadWriter) (err error) {
	if len(choices) != len(messages) || len(choices) != s.baseCount {
		return ErrBaseCountMissMatch
	}

	// instantiate Reader, Writer
	reader := newReader(rw, s.curve, s.encodeLen)
	writer := newWriter(rw, s.curve)

	// Receive marshalled point A from sender
	A := newPoints(s.curve, new(big.Int), new(big.Int))
	if err := reader.read(A); err != nil {
		return err
	}

	// sanity check
	if !A.isOnCurve() {
		return fmt.Errorf("point A received from sender is not on curve: %s", s.curve.Params().Name)
	}

	// Generate points B, 1 for each OT
	bSecrets := make([][]byte, s.baseCount)
	var B points
	var b []byte
	for i := 0; i < s.baseCount; i++ {
		// generate receiver priv/pub key pairs going to take a long time.
		b, B, err = generateKeyWithPoints(s.curve)
		if err != nil {
			return err
		}
		bSecrets[i] = b

		// for each choice bit, compute the resultant point B and send it
		switch choices[i] {
		case 0:
			// B
			if err := writer.write(B); err != nil {
				return err
			}
		case 1:
			// B = A + B
			if err := writer.write(A.add(B)); err != nil {
				return err
			}
		default:
			return fmt.Errorf("choice bits should be binary, got %v", choices[i])
		}
	}

	e := make([][]byte, 2)
	var K points
	// receive encrypted messages, and decrypt it.
	for i := 0; i < s.baseCount; i++ {
		// compute # of bytes to be read.
		l := cipher.EncryptLen(s.cipherMode, s.msgLen[i])

		// read both msg
		for j := range e {
			e[j] = make([]byte, l)
			if _, err = io.ReadFull(reader.r, e[j]); err != nil {
				return err
			}
		}

		// build keys for decrypting choice messages
		K = A.scalarMult(bSecrets[i])

		// decrypt the message indexed by choice bit
		messages[i], err = cipher.Decrypt(s.cipherMode, K.deriveKey(), choices[i], e[choices[i]])
		if err != nil {
			return fmt.Errorf("error decrypting sender message: %s", err)
		}
	}

	return
}

func (s simplest) ReceiveBitSet(choices *bitset.BitSet, messages [][]byte, rw io.ReadWriter) (err error) {
	if int(choices.Len()) < len(messages) || int(choices.Len()) > len(messages)+63 || len(messages) != s.baseCount {
		return ErrBaseCountMissMatch
	}

	// instantiate Reader, Writer
	reader := newReader(rw, s.curve, s.encodeLen)
	writer := newWriter(rw, s.curve)

	// Receive marshalled point A from sender
	A := newPoints(s.curve, new(big.Int), new(big.Int))
	if err := reader.read(A); err != nil {
		return err
	}

	// sanity check
	if !A.isOnCurve() {
		return fmt.Errorf("point A received from sender is not on curve: %s", s.curve.Params().Name)
	}

	// Generate points B, 1 for each OT
	bSecrets := make([][]byte, s.baseCount)
	var B points
	var b []byte
	for i := uint(0); i < uint(s.baseCount); i++ {
		// generate receiver priv/pub key pairs going to take a long time.
		b, B, err = generateKeyWithPoints(s.curve)
		if err != nil {
			return err
		}
		bSecrets[i] = b

		// for each choice bit, compute the resultant point B and send it
		if choices.Test(i) {
			// B = A + B
			if err := writer.write(A.add(B)); err != nil {
				return err
			}
		} else {
			// B
			if err := writer.write(B); err != nil {
				return err
			}
		}
	}

	e := make([][]byte, 2)
	var K points
	// receive encrypted messages, and decrypt it.
	for i := uint(0); i < uint(s.baseCount); i++ {
		// compute # of bytes to be read.
		l := encryptLen(s.cipherMode, s.msgLen[i])

		// read both msg
		for j := range e {
			e[j] = make([]byte, l)
			if _, err = io.ReadFull(reader.r, e[j]); err != nil {
				return err
			}
		}

		// build keys for decrypting choice messages
		K = A.scalarMult(bSecrets[i])

		// decrypt the message indexed by choice bit
		var choice uint8
		if choices.Test(i) {
			choice = 1
		}
		messages[i], err = decrypt(s.cipherMode, K.deriveKey(), choice, e[choice])
		if err != nil {
			return fmt.Errorf("error decrypting sender message: %s", err)
		}
	}

	return
}<|MERGE_RESOLUTION|>--- conflicted
+++ resolved
@@ -6,11 +6,8 @@
 	"io"
 	"math/big"
 
-<<<<<<< HEAD
 	"github.com/bits-and-blooms/bitset"
-=======
 	"github.com/optable/match/internal/cipher"
->>>>>>> 49f6668b
 )
 
 /*
@@ -231,7 +228,7 @@
 	// receive encrypted messages, and decrypt it.
 	for i := uint(0); i < uint(s.baseCount); i++ {
 		// compute # of bytes to be read.
-		l := encryptLen(s.cipherMode, s.msgLen[i])
+		l := cipher.EncryptLen(s.cipherMode, s.msgLen[i])
 
 		// read both msg
 		for j := range e {
@@ -249,7 +246,7 @@
 		if choices.Test(i) {
 			choice = 1
 		}
-		messages[i], err = decrypt(s.cipherMode, K.deriveKey(), choice, e[choice])
+		messages[i], err = cipher.Decrypt(s.cipherMode, K.deriveKey(), choice, e[choice])
 		if err != nil {
 			return fmt.Errorf("error decrypting sender message: %s", err)
 		}
