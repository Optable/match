package util

import (
	"bytes"
	"math/rand"
	"testing"
	"time"
)

var prng = rand.New(rand.NewSource(time.Now().UnixNano()))

func sampleByteSlice(prng *rand.Rand, b []byte) (err error) {
	if _, err = prng.Read(b); err != nil {
		return nil
	}
	return nil
}

func sampleByteMatrix(prng *rand.Rand, b [][]byte, m, n int) (err error) {
	for r := range b {
		if _, err = prng.Read(b[r]); err != nil {
			return nil
		}
	}
	return nil
}

func sampleUint64Slice(prng *rand.Rand, u []uint64) {
	for i := range u {
		u[i] = prng.Uint64()
	}
}

func sampleUint64Matrix(prng *rand.Rand, u [][]uint64) {
	for i := range u {
		sampleUint64Slice(prng, u[i])
	}
}

func TestTestBitSetInByte(t *testing.T) {
	b := []byte{1}

	for i := 0; i < 8; i++ {
		if i == 0 {
			if TestBitSetInByte(b, i) != 1 {
				t.Fatalf("bit extraction failed")
			}
		} else {
			if TestBitSetInByte(b, i) != 0 {
				t.Fatalf("bit extraction failed")
			}
		}
	}

	b = []byte{161}
	for i := 0; i < 8; i++ {
		if i == 0 || i == 7 || i == 5 {
			if TestBitSetInByte(b, i) != 1 {
				t.Fatalf("bit extraction failed")
			}
		} else {
			if TestBitSetInByte(b, i) != 0 {
				t.Fatalf("bit extraction failed")
			}
		}

	}
}

// Note the double conversion of bytes to uint64s to bytes does
// result in added 0s.
func TestSliceConversions(t *testing.T) {
	lengths := []int{8, 16, 24, 32, 40, 48}
	for _, l := range lengths {
		// Bytes to Uint64s
		b := make([]byte, l)
		sampleByteSlice(prng, b)
		u := Uint64SliceFromByte(b)
		bb := ByteSliceFromUint64(u)

		// test
		for i, e := range b {
			if e != bb[i] {
				t.Errorf("Byte-to-Uint64-to-Byte conversion did not result in identical slices")
			}
		}
	}
	lengths = []int{2, 8, 16, 34, 100}
	for _, l := range lengths {
		// Uint64s to Bytes
		u := make([]uint64, l)
		sampleUint64Slice(prng, u)
		b := ByteSliceFromUint64(u)
		uu := Uint64SliceFromByte(b)

		//test
		for i, e := range u {
			if e != uu[i] {
				t.Errorf("Uint64-to-Byte-to-Uint64 conversion did not result in identical slices")
			}
		}

	}
}

func TestTranspose3D(t *testing.T) {
	prng := rand.New(rand.NewSource(time.Now().UnixNano()))
	b := make([][][]byte, 4)
	for m := range b {
		b[m] = make([][]byte, 2)
		b[m][0] = make([]byte, 8)
		b[m][1] = make([]byte, 8)
		prng.Read(b[m][0])
		prng.Read(b[m][1])
	}

	for m := range b {
		if !bytes.Equal(b[m][0], Transpose3D(Transpose3D(b))[m][0]) {
			t.Fatalf("Transpose of transpose should be equal")
		}

		if !bytes.Equal(b[m][1], Transpose3D(Transpose3D(b))[m][1]) {
			t.Fatalf("Transpose of transpose should be equal")
		}
	}
}

func TestOldTranspose(t *testing.T) {

	b := make([][]byte, 4)
	for m := range b {
		b[m] = make([]byte, 8)
		prng.Read(b[m])
	}

	for m := range b {
		if !bytes.Equal(b[m], Transpose(Transpose(b))[m]) {
			t.Fatalf("Transpose of transpose should be equal")
		}
	}
}

func TestConcurrentInPlaceXorBytes(t *testing.T) {
	for _, l := range []int{10, 16384, 10000000} {
		// XOR with itself
		a := make([]byte, l)
		if _, err := prng.Read(a); err != nil {
			t.Fatalf("error generating random bytes")
		}
		ConcurrentInPlaceXorBytes(a, a)
		for _, i := range a {
			if i != 0 {
				t.Fatalf("XOR operation was not performed correctly")
			}
		}
		// doubly XOR with another slice to get back original
		c := make([]byte, l)
		d := make([]byte, l)
		e := make([]byte, l)
		if _, err := prng.Read(c); err != nil {
			t.Fatalf("error generating random bytes")
		}
		if _, err := prng.Read(e); err != nil {
			t.Fatalf("error generating random bytes")
		}
		copy(d, c) // save original to check later
		ConcurrentInPlaceXorBytes(c, e)
		ConcurrentInPlaceXorBytes(c, e)
		for i := range c {
			if c[i] != d[i] {
				t.Fatalf("performing concurrent XOR operation twice did not result in same slice")
			}
		}
		// XOR same original slice with concurrent and non-concurrent versions and then compare output
		f := make([]byte, l)
		g := make([]byte, l)
		h := make([]byte, l)
		if _, err := prng.Read(f); err != nil {
			t.Fatalf("error generating random bytes")
		}
		if _, err := prng.Read(h); err != nil {
			t.Fatalf("error generating random bytes")
		}
		copy(g, f)
		ConcurrentInPlaceXorBytes(f, h)
		InPlaceXorBytes(g, h)
		for i := range f {
			if f[i] != g[i] {
				t.Fatalf("result of concurrent XOR operation did not match with result of non-concurrent equivalent")
			}
		}
	}
}

func TestConcurrentInPlaceAndBytes(t *testing.T) {
	for _, l := range []int{10, 16384, 10000000} {
		// XOR with itself
		a := make([]byte, l)
		b := make([]byte, l)
		if _, err := prng.Read(a); err != nil {
			t.Fatalf("error generating random bytes")
		}
		copy(b, a)
		ConcurrentInPlaceAndBytes(a, a)
		for i := range a {
			if a[i] != b[i] {
				t.Fatalf("AND operation was not performed correctly")
			}
		}
		// AND same original slice with concurrent and non-concurrent versions and then compare output
		f := make([]byte, l)
		g := make([]byte, l)
		h := make([]byte, l)
		if _, err := prng.Read(f); err != nil {
			t.Fatalf("error generating random bytes")
		}
		if _, err := prng.Read(h); err != nil {
			t.Fatalf("error generating random bytes")
		}
		copy(g, f)
		ConcurrentInPlaceAndBytes(f, h)
		InPlaceAndBytes(g, h)
		for i := range f {
			if f[i] != g[i] {
				t.Fatalf("result of concurrent AND operation did not match with result of non-concurrent equivalent")
			}
		}
	}

}

func BenchmarkSampleBitMatrix(b *testing.B) {
	for i := 0; i < b.N; i++ {
		SampleRandomBitMatrix(prng, 10000, 424)
	}
}

func BenchmarkXorBytes(b *testing.B) {
	a := make([]byte, 10000)
	prng.Read(a)
	b.ResetTimer()
	for i := 0; i < b.N; i++ {
		XorBytes(a, a)
	}
}

<<<<<<< HEAD
func BenchmarkInPlaceXorBytes(b *testing.B) {
	a := make([]byte, 10000000)
	if _, err := prng.Read(a); err != nil {
		b.Fatalf("error generating random bytes")
	}
=======
func BenchmarkInplaceXorBytes(b *testing.B) {
	a := make([]byte, 10000)
	prng.Read(a)
>>>>>>> ac13b11f
	b.ResetTimer()
	for i := 0; i < b.N; i++ {
		InPlaceXorBytes(a, a)
	}
}

func BenchmarkConcurrentInPlaceXorBytes(b *testing.B) {
	a := make([]byte, 10000000)
	if _, err := prng.Read(a); err != nil {
		b.Fatalf("error generating random bytes")
	}
	b.ResetTimer()
	for i := 0; i < b.N; i++ {
		ConcurrentInPlaceXorBytes(a, a)
	}
}
func BenchmarkInPlaceAndBytes(b *testing.B) {
	a := make([]byte, 10000000)
	if _, err := prng.Read(a); err != nil {
		b.Fatalf("error generating random bytes")
	}
	b.ResetTimer()
	for i := 0; i < b.N; i++ {
		InPlaceAndBytes(a, a)
	}
}

func BenchmarkConcurrentInPlaceAndBytes(b *testing.B) {
	a := make([]byte, 10000000)
	if _, err := prng.Read(a); err != nil {
		b.Fatalf("error generating random bytes")
	}
	b.ResetTimer()
	for i := 0; i < b.N; i++ {
		ConcurrentInPlaceAndBytes(a, a)
	}
}<|MERGE_RESOLUTION|>--- conflicted
+++ resolved
@@ -244,17 +244,11 @@
 	}
 }
 
-<<<<<<< HEAD
 func BenchmarkInPlaceXorBytes(b *testing.B) {
 	a := make([]byte, 10000000)
 	if _, err := prng.Read(a); err != nil {
 		b.Fatalf("error generating random bytes")
 	}
-=======
-func BenchmarkInplaceXorBytes(b *testing.B) {
-	a := make([]byte, 10000)
-	prng.Read(a)
->>>>>>> ac13b11f
 	b.ResetTimer()
 	for i := 0; i < b.N; i++ {
 		InPlaceXorBytes(a, a)
