package util

import (
	"encoding/binary"
	"fmt"
	"io"
	"sync"
)

var ErrByteLengthMissMatch = fmt.Errorf("provided bytes do not have the same length for XOR operations")

// XorBytes xors each byte from a with b and returns dst
// if a and b are the same length
func XorBytes(a, b []byte) (dst []byte, err error) {
	var n = len(b)
	if n != len(a) {
		return nil, ErrByteLengthMissMatch
	}

	dst = make([]byte, n)

	for i := 0; i < n; i++ {
		dst[i] = a[i] ^ b[i]
	}

	return
}

// Inplace XorBytes xors each byte from a with b and returns dst
// if a and b are the same length
func InPlaceXorBytes(a, dst []byte) error {
	var n = len(dst)
	if n != len(a) {
		return ErrByteLengthMissMatch
	}

	for i := 0; i < n; i++ {
		dst[i] ^= a[i]
	}

	return nil
}

// AndBytes returns the binary and of each byte in a and b
// if a and b are the same length
func AndBytes(a, b []byte) (dst []byte, err error) {
	n := len(b)
	if n != len(a) {
		return nil, ErrByteLengthMissMatch
	}

	dst = make([]byte, n)

	for i := 0; i < n; i++ {
		dst[i] = a[i] & b[i]
	}

	return
}

// InplaceAndBytes returns the binary and of each byte in a and b
// if a and b are the same length
func InPlaceAndBytes(a, dst []byte) error {
	if len(dst) != len(a) {
		return ErrByteLengthMissMatch
	}

	for i := range dst {
		dst[i] &= a[i]
	}

	return nil
}

func AndByte(a uint8, b []byte) []byte {
	if a == 1 {
		return b
	}

	return make([]byte, len(b))
}

// Transpose returns the transpose of a 2D slices of uint8
// from (m x k) to (k x m)
func Transpose(matrix [][]uint8) [][]uint8 {
	n := len(matrix)
	tr := make([][]uint8, len(matrix[0]))

	for row := range tr {
		tr[row] = make([]uint8, n)
		for col := range tr[row] {
			tr[row][col] = matrix[col][row]
		}
	}
	return tr
}

// Transpose3D returns the transpose of a 3D slices of uint8
// from (m x 2 x k) to (k x 2 x m)
func Transpose3D(matrix [][][]uint8) [][][]uint8 {
	n := len(matrix)
	tr := make([][][]uint8, len(matrix[0][0]))

	for row := range tr {
		tr[row] = make([][]uint8, len(matrix[0]))
		for b := range tr[row] {
			tr[row][b] = make([]uint8, n)
			for col := range tr[row][b] {
				tr[row][b][col] = matrix[col][b][row]
			}
		}
	}
	return tr
}

// SampleRandomBitMatrix fills each entry in the given 2D slices of uint8
// with pseudorandom bit values
func SampleRandomBitMatrix(prng io.Reader, m, k int) ([][]uint8, error) {
	// instantiate matrix
	matrix := make([][]uint8, m)
	for row := range matrix {
		matrix[row] = make([]uint8, k)
	}

	for row := range matrix {
		if err := SampleBitSlice(prng, matrix[row]); err != nil {
			return nil, err
		}
	}

	return matrix, nil
}

// SampleBitSlice returns a slice of uint8 of pseudorandom bits
// prng is a reader from either crypto/rand.Reader
// or math/rand.Rand
func SampleBitSlice(prng io.Reader, b []uint8) (err error) {
	// read up to len(b) + 1 pseudorandom bits
	t := make([]byte, len(b)/8+1)
	if _, err = prng.Read(t); err != nil {
		return nil
	}

	// extract all bits into b
	ExtractBytesToBits(t, b)

	return nil
}

// sampleRandomTall fills an m by 8 uint64 matrix (512 bits wide) with
// pseudorandom uint64.
func SampleRandomTall(r *rand.Rand, m int) [][]uint64 {
	// instantiate matrix
	matrix := make([][]uint64, m)

	for row := range matrix {
		matrix[row] = make([]uint64, 8)
		for c := 0; c < 8; c++ {
			matrix[row][c] = r.Uint64()
		}
	}

	return matrix
}

// SampleRandomWide fills a 512 by n uint64 matrix (512 bits tall) with
// pseudorandom uint64.
func SampleRandomWide(r *rand.Rand, n int) [][]uint64 {
	// instantiate matrix
	matrix := make([][]uint64, 512)

	for row := range matrix {
		matrix[row] = make([]uint64, n)
		for c := 0; c < n; c++ {
			matrix[row][c] = r.Uint64()
		}
	}

	return matrix
}

// ExtractBytesToBits returns a byte array of bits from src
// if len(dst) < len(src) * 8, nothing will be done
func ExtractBytesToBits(src, dst []byte) {
	if len(dst) > len(src)*8 {
		return
	}

	var i int
	for _, _byte := range src[:len(src)-1] {
		dst[i] = uint8(_byte & 0x01)
		dst[i+1] = uint8((_byte >> 1) & 0x01)
		dst[i+2] = uint8((_byte >> 2) & 0x01)
		dst[i+3] = uint8((_byte >> 3) & 0x01)
		dst[i+4] = uint8((_byte >> 4) & 0x01)
		dst[i+5] = uint8((_byte >> 5) & 0x01)
		dst[i+6] = uint8((_byte >> 6) & 0x01)
		dst[i+7] = uint8((_byte >> 7) & 0x01)
		i += 8
	}

	// handle the last byte
	for i = 0; i < len(dst)%8; i++ {
		dst[(len(src)-1)*8+i] = uint8((src[len(src)-1] >> i) & 0x01)
	}
}

<<<<<<< HEAD
// FromByteToUint64Slice converts a slice of bytes to a slice of uint64s.
// Note: additional 0's will be appended to the byte slice to
// ensure it has a multiple of 8 elements.
func Uint64SliceFromByte(b []byte) (u []uint64) {
	// expand byte slice to a multiple of 8
	var x int
	if len(b)%8 != 0 {
		x = 8 - (len(b) % 8)
	}

	b = append(b, make([]byte, x)...)

	u = make([]uint64, len(b)/8)
	for i := 0; i < len(b); i += 8 {
		u[i/8] = binary.LittleEndian.Uint64(b[i:])
	}

	return u
}

// FromUint64ToByteSlice extracts a slice of bytes from a slice of uint64.
func ByteSliceFromUint64(u []uint64) (b []byte) {
	b = make([]byte, len(u)*8)

	for i, e := range u {
		binary.LittleEndian.PutUint64(b[i*8:], e)
	}

	return b
}

// FromByteToUint64Matrix converts matrix of bytes to matrix of uint64s.
func Uint64MatrixFromByte(b [][]byte) (u [][]uint64) {
	u = make([][]uint64, len(b))

	for i, e := range b {
		u[i] = Uint64SliceFromByte(e)
	}

	return u
}

// FromUint64ToByteMatrix converts matrix of uint64s to matrix of bytes.
func ByteMatrixFromUint64(u [][]uint64) (b [][]byte) {
	b = make([][]byte, len(u))

	for i, e := range u {
		b[i] = ByteSliceFromUint64(e)
	}

	return b
}

// XorUint64Slice performs the binary XOR of each uint64 in u and w
// in-place as long as the slices are of the same length. u is
// the modified slice.
func XorUint64Slice(u, w []uint64) error {
	if len(u) != len(w) {
		return fmt.Errorf("provided slices do not have the same length for XOR operations")
	}

	for i := range u {
		u[i] ^= w[i]
	}

	return nil
}

// AndUint64Slice performs the binary AND of each uint64 in u and w
// in-place as long as the slices are of the same length. u is
// the modified slice.
func AndUint64Slice(u, w []uint64) error {
	if len(u) != len(w) {
		return fmt.Errorf("provided slices do not have the same length for AND operations")
	}

	for i := range u {
		u[i] &= w[i]
	}

	return nil
=======
// The major failing of my last attempt at concurrent transposition
// was that each goroutine (and there were far too many) was accessing
// the same shared array. This meant that the cache on each core had to
// be constantly updated as each coroutine updated their cache-local
// version. Instead this version splits everything by column. Each
// goroutine reads from the same shared matrix, but since nothing is
// is changed, the local cache shouldn't need an update. Then each
// goroutine sends the transposed row back to a channel in an ordered set.
// Once all transpositions are done, rows are recombined into a 2D matrix.
func ConcurrentColumnarTranspose(matrix [][]uint8) [][]uint8 {
	var wg sync.WaitGroup
	m := len(matrix)
	n := len(matrix[0])
	tr := make([][]uint8, n)

	// the optimal number of goroutines will likely vary due to
	// hardware and array size
	//nThreads := n // one thread per column (likely only efficient for huge matrix)
	// nThreads := runtime.NumCPU()
	// nThreads := runtime.NumCPU()*2
	nThreads := 12
	// add to quick check to ensure there are not more threads than columns
	if n < nThreads {
		nThreads = n
	}

	// number of columns for which each goroutine is responsible
	nColumns := n / nThreads

	// create ordered channels to store values from goroutines
	// each channel is buffered to store the number of desired rows
	channels := make([]chan []uint8, nThreads)
	for i := 0; i < nThreads-1; i++ {
		channels[i] = make(chan []uint8, nColumns)
	}
	// last one may have excess columns
	channels[nThreads-1] = make(chan []uint8, nColumns+n%nThreads)

	// goroutine
	//wg.Add(nThreads)
	for i := 0; i < nThreads; i++ {
		wg.Add(1)
		go func(i int) {
			//	fmt.Println("goroutine", i, "created")
			defer wg.Done()
			// we need to handle excess columns which don't evenly divide among
			// number of threads -> in this case, I just add to the last goroutine
			// perhaps a more sophisticated division of labor would be more efficient
			var extraColumns int
			if i == nThreads-1 {
				extraColumns = n % nThreads
			}

			for c := 0; c < (nColumns + extraColumns); c++ {
				row := make([]uint8, m)
				for r := 0; r < m; r++ {
					row[r] = matrix[r][(i*nColumns)+c]
				}

				channels[i] <- row
			}

			close(channels[i])
		}(i)
	}

	// Wait until all goroutines have finished
	wg.Wait()

	// Reconstruct a transposed matrix from the channels
	for i, channel := range channels {
		var j int
		for row := range channel {
			tr[(i*nColumns)+j] = row
			j++
		}
	}

	return tr
>>>>>>> 9c60d154
}<|MERGE_RESOLUTION|>--- conflicted
+++ resolved
@@ -4,6 +4,7 @@
 	"encoding/binary"
 	"fmt"
 	"io"
+	"math/rand"
 	"sync"
 )
 
@@ -205,7 +206,6 @@
 	}
 }
 
-<<<<<<< HEAD
 // FromByteToUint64Slice converts a slice of bytes to a slice of uint64s.
 // Note: additional 0's will be appended to the byte slice to
 // ensure it has a multiple of 8 elements.
@@ -287,7 +287,8 @@
 	}
 
 	return nil
-=======
+}
+
 // The major failing of my last attempt at concurrent transposition
 // was that each goroutine (and there were far too many) was accessing
 // the same shared array. This meant that the cache on each core had to
@@ -367,5 +368,4 @@
 	}
 
 	return tr
->>>>>>> 9c60d154
 }