--- conflicted
+++ resolved
@@ -48,18 +48,11 @@
 	case "npsi":
 		psiType = psi.ProtocolNPSI
 	case "dhpsi":
-<<<<<<< HEAD
-		psiType = psi.DHPSI
+		psiType = psi.ProtocolDHPSI
 	case "kkrt":
-		psiType = psi.KKRTPSI
-	default:
-		log.Printf("unsupported protocol %s", *protocol)
-		format.ShowUsageAndExit(usage, 0)
-=======
-		psiType = psi.ProtocolDHPSI
+		psiType = psi.ProtocolKKRTPSI
 	default:
 		psiType = psi.ProtocolUnsupported
->>>>>>> 545c3ded
 	}
 
 	log.Printf("operating with protocol %s", psiType)
@@ -89,7 +82,7 @@
 	}
 
 	s, err := psi.NewSender(psiType, c)
-	exitOnErr(slog, err, "failed to create sender")
+	format.ExitOnErr(slog, err, "failed to create sender")
 	ids := util.Exhaust(n, f)
 	err = s.Send(logr.NewContext(context.Background(), slog), n, ids)
 	format.ExitOnErr(slog, err, "failed to perform PSI")
