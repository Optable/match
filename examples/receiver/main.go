--- conflicted
+++ resolved
@@ -11,11 +11,6 @@
 	"time"
 
 	"github.com/optable/match/internal/util"
-<<<<<<< HEAD
-	"github.com/optable/match/pkg/dhpsi"
-	"github.com/optable/match/pkg/npsi"
-=======
->>>>>>> 7080a3f0
 	"github.com/optable/match/pkg/psi"
 )
 
@@ -57,13 +52,6 @@
 	}
 
 	// validate protocol
-<<<<<<< HEAD
-	switch *protocol {
-	case "npsi":
-		fallthrough
-	case "dhpsi":
-		log.Printf("operating with protocol %s", *protocol)
-=======
 	var psi_type psi.Protocol
 	switch *protocol {
 	case "bpsi":
@@ -72,17 +60,13 @@
 		psi_type = psi.NPSI
 	case "dhpsi":
 		psi_type = psi.DHPSI
->>>>>>> 7080a3f0
 	default:
 		log.Printf("unsupported protocol %s", *protocol)
 		showUsageAndExit(0)
 	}
 
-<<<<<<< HEAD
-=======
 	log.Printf("operating with protocol %s", *protocol)
 
->>>>>>> 7080a3f0
 	// open file
 	f, err := os.Open(*file)
 	if err != nil {
@@ -92,10 +76,7 @@
 
 	// count lines
 	log.Printf("counting lines in %s", *file)
-<<<<<<< HEAD
-=======
 	t := time.Now()
->>>>>>> 7080a3f0
 	n, err := util.Count(f)
 	if err != nil {
 		log.Fatal(err)
@@ -118,10 +99,6 @@
 			if err != nil {
 				log.Fatal(err)
 			}
-<<<<<<< HEAD
-			// make the receiver
-			receiver := newReceiver(*protocol, c)
-=======
 			// enable nagle
 			switch v := c.(type) {
 			// enable nagle
@@ -130,7 +107,6 @@
 			}
 			// make the receiver
 			receiver, _ := psi.NewReceiver(psi_type, c)
->>>>>>> 7080a3f0
 			// and hand it off
 			wg.Add(1)
 			go func() {
@@ -148,20 +124,6 @@
 	}
 }
 
-<<<<<<< HEAD
-func newReceiver(protocol string, rw io.ReadWriter) psi.Receiver {
-	switch protocol {
-	case "npsi":
-		return npsi.NewReceiver(rw)
-	case "dhpsi":
-		return dhpsi.NewReceiver(rw)
-	}
-
-	return nil
-}
-
-=======
->>>>>>> 7080a3f0
 func handle(r psi.Receiver, n int64, f io.ReadCloser) {
 	defer f.Close()
 	ids := util.Exhaust(n, f)
