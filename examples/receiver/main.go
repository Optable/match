package main

import (
	"context"
	"flag"
	"io"
	"log"
	"math"
	"net"
	"os"
	"runtime"
	"sync"
	"time"

	"github.com/go-logr/logr"
	"github.com/go-logr/stdr"
	"github.com/optable/match/internal/util"
	"github.com/optable/match/pkg/psi"
)

const (
	defaultProtocol       = "npsi"
	defaultPort           = ":6667"
	defaultSenderFileName = "receiver-ids.txt"
	defaultCommonFileName = "common-ids.txt"
)

func usage() {
	log.Printf("Usage: receiver [-proto protocol] [-p port] [-in file] [-out file] [-once false]\n")
	flag.PrintDefaults()
}

func showUsageAndExit(exitcode int) {
	usage()
	os.Exit(exitcode)
}

<<<<<<< HEAD
func memUsageToStdErr(logger logr.Logger) {
	var m runtime.MemStats
	runtime.ReadMemStats(&m) // https://cs.opensource.google/go/go/+/go1.17.1:src/runtime/mstats.go;l=107
	logger.V(1).Info("Final stats", "Total memory (GiB)", math.Round(float64(m.Sys)*100/(1024*1024*1024))/100)
	logger.V(1).Info("Final stats", "Garbage collector calls:", m.NumGC)
}

=======
>>>>>>> b4b571f0
func exitOnErr(logger logr.Logger, err error, msg string) {
	if err != nil {
		logger.Error(err, msg)
		os.Exit(1)
	}
}

// getLogger returns a stdr.Logger that implements the logr.Logger interface
// and sets the verbosity of the returned logger.
// set v to 0 for info level messages,
// 1 for debug messages and 2 for trace level message.
// any other verbosity level will default to 0.
func getLogger(v int) logr.Logger {
	logger := stdr.New(nil)
	// bound check
	if v > 2 || v < 0 {
		v = 0
		logger.Info("Invalid verbosity, setting logger to display info level messages only.")
	}
	stdr.SetVerbosity(v)

	return logger
}

var out *string

func main() {
	var wg sync.WaitGroup
	var protocol = flag.String("proto", defaultProtocol, "the psi protocol (bpsi,npsi,dhpsi,kkrt)")
	var port = flag.String("p", defaultPort, "The receiver port")
	var file = flag.String("in", defaultSenderFileName, "A list of IDs terminated with a newline")
	out = flag.String("out", defaultCommonFileName, "A list of IDs that intersect between the receiver and the sender")
	var once = flag.Bool("once", false, "Exit after processing one receiver")
	var verbose = flag.Int("v", 0, "Verbosity level, default to -v 0 for info level messages, -v 1 for debug messages, and -v 2 for trace level message.")
	var showHelp = flag.Bool("h", false, "Show help message")

	log.SetFlags(0)
	flag.Usage = usage
	flag.Parse()

	if *showHelp {
		showUsageAndExit(0)
	}

	// validate protocol
	var psiType psi.Protocol
	switch *protocol {
	case "bpsi":
		psiType = psi.BPSI
	case "npsi":
		psiType = psi.NPSI
	case "dhpsi":
		psiType = psi.DHPSI
	case "kkrt":
		psiType = psi.KKRTPSI
	default:
		log.Printf("unsupported protocol %s", *protocol)
		showUsageAndExit(0)
	}

	log.Printf("operating with protocol %s", *protocol)
	// fetch stdr logger
	mlog := getLogger(*verbose)

	// open file
	f, err := os.Open(*file)
	exitOnErr(mlog, err, "failed to open file")
	defer f.Close()

	// count lines
	log.Printf("counting lines in %s", *file)
	t := time.Now()
	n, err := util.Count(f)
	exitOnErr(mlog, err, "failed to count")
	log.Printf("that took %v", time.Since(t))
	log.Printf("operating on %s with %d IDs", *file, n)

	// get a listener
	l, err := net.Listen("tcp", *port)
	exitOnErr(mlog, err, "failed to listen on tcp port")
	log.Printf("receiver listening on %s", *port)
	for {
		if c, err := l.Accept(); err != nil {
			exitOnErr(mlog, err, "failed to accept incoming connection")
		} else {
			log.Printf("handling sender %s", c.RemoteAddr())
			f, err := os.Open(*file)
			exitOnErr(mlog, err, "failed to open file")
			// enable nagle
			switch v := c.(type) {
			// enable nagle
			case *net.TCPConn:
				v.SetNoDelay(false)
			}
			// make the receiver

			receiver, _ := psi.NewReceiver(psiType, c)
			// and hand it off
			wg.Add(1)
			go func() {
				defer wg.Done()
				defer c.Close()
				handle(receiver, n, f, logr.NewContext(context.Background(), mlog))
				log.Printf("handled sender %s", c.RemoteAddr())
			}()

			if *once {
				wg.Wait()
				return
			}
		}
	}
}

func handle(r psi.Receiver, n int64, f io.ReadCloser, ctx context.Context) {
	defer f.Close()
	ids := util.Exhaust(n, f)
<<<<<<< HEAD
	logger := logr.FromContextOrDiscard(ctx)
	if i, err := r.Intersect(ctx, n, ids); err != nil {
		exitOnErr(logger, err, "intersect failed")
=======
	logger, _ := logr.FromContext(ctx)
	if i, err := r.Intersect(ctx, n, ids); err != nil {
		log.Printf("intersect failed (%d): %v", len(i), err)
>>>>>>> b4b571f0
	} else {
		// write memory usage to stderr
		memUsageToStdErr(logger)
		// write out to common-ids.txt
		log.Printf("intersected %d IDs, writing out to %s", len(i), *out)
		if f, err := os.Create(*out); err == nil {
			defer f.Close()
			for _, id := range i {
				// and write it
				if _, err := f.Write(append(id, "\n"...)); err != nil {
					exitOnErr(logger, err, "failed to write intersected ID to file")
				}
			}
		} else {
			exitOnErr(logger, err, "failed to perform PSI")
		}
	}
}<|MERGE_RESOLUTION|>--- conflicted
+++ resolved
@@ -35,7 +35,6 @@
 	os.Exit(exitcode)
 }
 
-<<<<<<< HEAD
 func memUsageToStdErr(logger logr.Logger) {
 	var m runtime.MemStats
 	runtime.ReadMemStats(&m) // https://cs.opensource.google/go/go/+/go1.17.1:src/runtime/mstats.go;l=107
@@ -43,8 +42,6 @@
 	logger.V(1).Info("Final stats", "Garbage collector calls:", m.NumGC)
 }
 
-=======
->>>>>>> b4b571f0
 func exitOnErr(logger logr.Logger, err error, msg string) {
 	if err != nil {
 		logger.Error(err, msg)
@@ -162,15 +159,9 @@
 func handle(r psi.Receiver, n int64, f io.ReadCloser, ctx context.Context) {
 	defer f.Close()
 	ids := util.Exhaust(n, f)
-<<<<<<< HEAD
 	logger := logr.FromContextOrDiscard(ctx)
 	if i, err := r.Intersect(ctx, n, ids); err != nil {
 		exitOnErr(logger, err, "intersect failed")
-=======
-	logger, _ := logr.FromContext(ctx)
-	if i, err := r.Intersect(ctx, n, ids); err != nil {
-		log.Printf("intersect failed (%d): %v", len(i), err)
->>>>>>> b4b571f0
 	} else {
 		// write memory usage to stderr
 		memUsageToStdErr(logger)
