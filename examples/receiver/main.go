package main

import (
	"context"
	"flag"
	"io"
	"log"
	"net"
	"os"
	"sync"
	"time"

	"github.com/go-logr/logr"
	"github.com/optable/match/examples/format"
	"github.com/optable/match/internal/util"
	"github.com/optable/match/pkg/psi"
)

const (
	defaultProtocol       = "npsi"
	defaultPort           = ":6667"
	defaultSenderFileName = "receiver-ids.txt"
	defaultCommonFileName = "common-ids.txt"
)

func usage() {
	log.Printf("Usage: receiver [-proto protocol] [-p port] [-in file] [-out file] [-once false]\n")
	flag.PrintDefaults()
}

func showUsageAndExit(exitcode int) {
	usage()
	os.Exit(exitcode)
}

var out *string

func main() {
	var wg sync.WaitGroup
	var protocol = flag.String("proto", defaultProtocol, "the psi protocol (bpsi,npsi,dhpsi,kkrt)")
	var port = flag.String("p", defaultPort, "The receiver port")
	var file = flag.String("in", defaultSenderFileName, "A list of IDs terminated with a newline")
	out = flag.String("out", defaultCommonFileName, "A list of IDs that intersect between the receiver and the sender")
	var once = flag.Bool("once", false, "Exit after processing one receiver")
	var verbose = flag.Int("v", 0, "Verbosity level, default to -v 0 for info level messages, -v 1 for debug messages, and -v 2 for trace level message.")
	var showHelp = flag.Bool("h", false, "Show help message")

	log.SetFlags(0)
	flag.Usage = usage
	flag.Parse()

	if *showHelp {
		showUsageAndExit(0)
	}

	// validate protocol
	var psiType psi.Protocol
	switch *protocol {
	case "bpsi":
		psiType = psi.ProtocolBPSI
	case "npsi":
		psiType = psi.ProtocolNPSI
	case "dhpsi":
<<<<<<< HEAD
		psiType = psi.DHPSI
	case "kkrt":
		psiType = psi.KKRTPSI
=======
		psiType = psi.ProtocolDHPSI
>>>>>>> 545c3ded
	default:
		psiType = psi.ProtocolUnsupported
	}

	log.Printf("operating with protocol %s", psiType)
	// fetch stdr logger
	mlog := format.GetLogger(*verbose)

	// open file
	f, err := os.Open(*file)
	format.ExitOnErr(mlog, err, "failed to open file")
	defer f.Close()

	// count lines
	log.Printf("counting lines in %s", *file)
	t := time.Now()
	n, err := util.Count(f)
	format.ExitOnErr(mlog, err, "failed to count")
	log.Printf("that took %v", time.Since(t))
	log.Printf("operating on %s with %d IDs", *file, n)

	// get a listener
	l, err := net.Listen("tcp", *port)
	format.ExitOnErr(mlog, err, "failed to listen on tcp port")
	log.Printf("receiver listening on %s", *port)
	for {
		if c, err := l.Accept(); err != nil {
			format.ExitOnErr(mlog, err, "failed to accept incoming connection")
		} else {
			log.Printf("handling sender %s", c.RemoteAddr())
			f, err := os.Open(*file)
			format.ExitOnErr(mlog, err, "failed to open file")
			// enable nagle
			switch v := c.(type) {
			// enable nagle
			case *net.TCPConn:
				v.SetNoDelay(false)
			}
			// make the receiver

			receiver, err := psi.NewReceiver(psiType, c)
			exitOnErr(mlog, err, "failed to create receiver")
			// and hand it off
			wg.Add(1)
			go func() {
				defer wg.Done()
				defer c.Close()
				handle(receiver, n, f, logr.NewContext(context.Background(), mlog))
				log.Printf("handled sender %s", c.RemoteAddr())
			}()

			if *once {
				wg.Wait()
				return
			}
		}
	}
}

func handle(r psi.Receiver, n int64, f io.ReadCloser, ctx context.Context) {
	defer f.Close()
	ids := util.Exhaust(n, f)
	logger := logr.FromContextOrDiscard(ctx)
	if i, err := r.Intersect(ctx, n, ids); err != nil {
		format.ExitOnErr(logger, err, "intersect failed")
	} else {
		// write memory usage to stderr
		format.MemUsageToStdErr(logger)
		// write out to common-ids.txt
		log.Printf("intersected %d IDs, writing out to %s", len(i), *out)
		if f, err := os.Create(*out); err == nil {
			defer f.Close()
			for _, id := range i {
				// and write it
				if _, err := f.Write(append(id, "\n"...)); err != nil {
					format.ExitOnErr(logger, err, "failed to write intersected ID to file")
				}
			}
		} else {
			format.ExitOnErr(logger, err, "failed to perform PSI")
		}
	}
}<|MERGE_RESOLUTION|>--- conflicted
+++ resolved
@@ -28,11 +28,6 @@
 	flag.PrintDefaults()
 }
 
-func showUsageAndExit(exitcode int) {
-	usage()
-	os.Exit(exitcode)
-}
-
 var out *string
 
 func main() {
@@ -50,7 +45,7 @@
 	flag.Parse()
 
 	if *showHelp {
-		showUsageAndExit(0)
+		format.ShowUsageAndExit(usage, 0)
 	}
 
 	// validate protocol
@@ -61,13 +56,9 @@
 	case "npsi":
 		psiType = psi.ProtocolNPSI
 	case "dhpsi":
-<<<<<<< HEAD
-		psiType = psi.DHPSI
+		psiType = psi.ProtocolDHPSI
 	case "kkrt":
-		psiType = psi.KKRTPSI
-=======
-		psiType = psi.ProtocolDHPSI
->>>>>>> 545c3ded
+		psiType = psi.ProtocolKKRTPSI
 	default:
 		psiType = psi.ProtocolUnsupported
 	}
@@ -109,7 +100,7 @@
 			// make the receiver
 
 			receiver, err := psi.NewReceiver(psiType, c)
-			exitOnErr(mlog, err, "failed to create receiver")
+			format.ExitOnErr(mlog, err, "failed to create receiver")
 			// and hand it off
 			wg.Add(1)
 			go func() {
