--- conflicted
+++ resolved
@@ -34,13 +34,13 @@
 	os.Exit(exitcode)
 }
 
-<<<<<<< HEAD
 func memUsageToStdErr() {
 	var m runtime.MemStats
 	runtime.ReadMemStats(&m) // https://cs.opensource.google/go/go/+/go1.17.1:src/runtime/mstats.go;l=107
 	log.Printf("Total memory: %v\n", m.Sys)
 	log.Printf("Garbage collector calls: %v\n", m.NumGC)
-=======
+}
+
 func exitOnErr(logger logr.Logger, err error, msg string) {
 	if err != nil {
 		logger.Error(err, msg)
@@ -63,7 +63,6 @@
 	stdr.SetVerbosity(v)
 
 	return logger
->>>>>>> 7885592c
 }
 
 var out *string
