package bpsi

import (
	"fmt"
	"io"

	bloom "github.com/bits-and-blooms/bloom/v3"
)

const (
	// FalsePositive is the fixed false positive rate parameter for the bloomfilter,
	// expressed in terms of 0-1 is 0% - 100%
	FalsePositive = 1e-6

	BloomfilterTypeBitsAndBloom = iota
)

type Bloomfilter int

var BloomfilterBitsAndBloom Bloomfilter = BloomfilterTypeBitsAndBloom

// bloomfilter type to wrap around
// an actual implementation
type bloomfilter interface {
	Add(identifier []byte)
	Check(identifier []byte) bool
	WriteTo(rw io.Writer) (int64, error)
}

// bits-and-bloom implementation of the
// bloomfilter interface
type bitsAndBloom struct {
	bf *bloom.BloomFilter
}

// NewBloomfilter instantiates a bloomfilter
// with the given type and number of items to be inserted.
func NewBloomfilter(t Bloomfilter, n int64) (bloomfilter, error) {
	switch t {
	case BloomfilterTypeBitsAndBloom:
		return bitsAndBloom{bf: bloom.NewWithEstimates(uint(n), FalsePositive)}, nil
	default:
		return nil, fmt.Errorf("unsupported bloomfilter type %d", t)
	}
}

<<<<<<< HEAD
// Add an identifier to a devopsfaith bloomfilter
func (bf devopsfaith) Add(identifier []byte) {
	bf.bf.Add(identifier)
}

// Check for the presence of an identifier in the bloomfilter
func (bf devopsfaith) Check(identifier []byte) bool {
	return bf.bf.Check(identifier)
}

// WriteTo marshals the entire bloomfilter to rw
func (bf devopsfaith) WriteTo(rw io.Writer) (int64, error) {
	b, err := bf.bf.MarshalBinary()
	if err != nil {
		return 0, err
	}
	l := int64(len(b))
	if err := binary.Write(rw, binary.BigEndian, l); err != nil {
		return 0, err
	}
	n, err := rw.Write(b)
	return int64(n), err
}

// Add an identifier to a BitsAndBlooms bloomfilter
=======
// Add an identifier to a bitsAndBloom bloomfilter
>>>>>>> b4b571f0
func (bf bitsAndBloom) Add(identifier []byte) {
	bf.bf.Add(identifier)
}

// Check for the presence of an identifier in the bloomfilter
func (bf bitsAndBloom) Check(identifier []byte) bool {
	return bf.bf.Test(identifier)
}

// MarshalBinary marshals the entire bloomfilter and return the bytes
func (bf bitsAndBloom) WriteTo(rw io.Writer) (int64, error) {
	return bf.bf.WriteTo(rw)
}

// ReadFrom r into a new bitsAndBloom bloomfilter
func ReadFrom(r io.Reader) (bloomfilter, int64, error) {
	var bf = &bloom.BloomFilter{}
	n, err := bf.ReadFrom(r)
	return bitsAndBloom{bf: bf}, n, err
}

// max would be great in the stdlib
func max(a, b int64) int64 {
	if a > b {
		return a
	}
	return b
}<|MERGE_RESOLUTION|>--- conflicted
+++ resolved
@@ -44,35 +44,7 @@
 	}
 }
 
-<<<<<<< HEAD
-// Add an identifier to a devopsfaith bloomfilter
-func (bf devopsfaith) Add(identifier []byte) {
-	bf.bf.Add(identifier)
-}
-
-// Check for the presence of an identifier in the bloomfilter
-func (bf devopsfaith) Check(identifier []byte) bool {
-	return bf.bf.Check(identifier)
-}
-
-// WriteTo marshals the entire bloomfilter to rw
-func (bf devopsfaith) WriteTo(rw io.Writer) (int64, error) {
-	b, err := bf.bf.MarshalBinary()
-	if err != nil {
-		return 0, err
-	}
-	l := int64(len(b))
-	if err := binary.Write(rw, binary.BigEndian, l); err != nil {
-		return 0, err
-	}
-	n, err := rw.Write(b)
-	return int64(n), err
-}
-
-// Add an identifier to a BitsAndBlooms bloomfilter
-=======
 // Add an identifier to a bitsAndBloom bloomfilter
->>>>>>> b4b571f0
 func (bf bitsAndBloom) Add(identifier []byte) {
 	bf.bf.Add(identifier)
 }
